{
<<<<<<< HEAD
  ".": "0.2.9",
  "charts/keycloak-operator": "0.1.3",
=======
  ".": "0.2.10",
  "charts/keycloak-operator": "0.1.2",
>>>>>>> 5edfc6b6
  "charts/keycloak-client": "0.1.2",
  "charts/keycloak-realm": "0.1.2"
}<|MERGE_RESOLUTION|>--- conflicted
+++ resolved
@@ -1,11 +1,6 @@
 {
-<<<<<<< HEAD
-  ".": "0.2.9",
+  ".": "0.2.10",
   "charts/keycloak-operator": "0.1.3",
-=======
-  ".": "0.2.10",
-  "charts/keycloak-operator": "0.1.2",
->>>>>>> 5edfc6b6
   "charts/keycloak-client": "0.1.2",
   "charts/keycloak-realm": "0.1.2"
 }